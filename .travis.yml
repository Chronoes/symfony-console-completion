--- conflicted
+++ resolved
@@ -2,11 +2,6 @@
 
 matrix:
   include:
-<<<<<<< HEAD
-=======
-    - php: 5.3
-      dist: precise
->>>>>>> 210b1caf
     - php: 5.4
     - php: 5.5
       env: COMPOSER_OPTS="--prefer-lowest"
@@ -14,16 +9,12 @@
     - php: 7.0
     - php: 7.1
     - php: 7.2
-<<<<<<< HEAD
-    - php: hhvm
-      env: COMPOSER_OPTS="--prefer-lowest"
-=======
     - php: nightly
     - php: hhvm
       env: COMPOSER_OPTS="--prefer-lowest"
+
   allow_failures:
     - php: nightly
->>>>>>> 210b1caf
 
 before_install:
   - sudo apt-get update -qq
